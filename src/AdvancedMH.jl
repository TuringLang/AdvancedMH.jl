--- conflicted
+++ resolved
@@ -14,17 +14,12 @@
 using AbstractMCMC: sample, psample
 export sample, psample
 
-<<<<<<< HEAD
 # Abstract type for MH-style samplers. Needs better name? 
 abstract type AMH <: AbstractMCMC.AbstractSampler end
 abstract type ProposalStyle end
 
 struct RandomWalk <: ProposalStyle end
 struct Static <: ProposalStyle end
-=======
-# Abstract type for MH-style samplers.
-abstract type Metropolis <: AbstractMCMC.AbstractSampler end
->>>>>>> 5690c9da
 
 # Define a model type. Stores the log density function and the data to 
 # evaluate the log density on.
