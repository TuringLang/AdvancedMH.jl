"""
    MetropolisHastings{D}

`MetropolisHastings` has one field, `proposal`. 
`proposal` is a `Proposal`, `NamedTuple` of `Proposal`, or `Array{Proposal}` in the shape of your data.
For example, if you wanted the sampler to return a `NamedTuple` with shape

```julia
x = (a = 1.0, b=3.8)
```

The proposal would be

```julia
proposal = (a=StaticProposal(Normal(0,1)), b=StaticProposal(Normal(0,1)))
````

Other allowed proposals are

```
p1 = StaticProposal(Normal(0,1))
p2 = StaticProposal([Normal(0,1), InverseGamma(2,3)])
p3 = StaticProposal((a=Normal(0,1), b=InverseGamma(2,3)))
p4 = StaticProposal((x=1.0) -> Normal(x, 1))
```

The sampler is constructed using

```julia
spl = MetropolisHastings(proposal)
```

When using `MetropolisHastings` with the function `sample`, the following keyword
arguments are allowed:

- `init_params` defines the initial parameterization for your model. If
none is given, the initial parameters will be drawn from the sampler's proposals.
- `param_names` is a vector of strings to be assigned to parameters. This is only
used if `chain_type=Chains`.
- `chain_type` is the type of chain you would like returned to you. Supported
types are `chain_type=Chains` if `MCMCChains` is imported, or 
`chain_type=StructArray` if `StructArrays` is imported.
"""
struct MetropolisHastings{D} <: MHSampler
    proposal::D
end

StaticMH(d) = MetropolisHastings(StaticProposal(d))
RWMH(d) = MetropolisHastings(RandomWalkProposal(d))

function propose(rng::Random.AbstractRNG, sampler::MHSampler, model::DensityModel)
    return propose(rng, sampler.proposal, model)
end
function propose(
    rng::Random.AbstractRNG,
    sampler::MHSampler,
    model::DensityModel,
    transition_prev::Transition,
)
    return propose(rng, sampler.proposal, model, transition_prev.params)
end

function transition(sampler::MHSampler, model::DensityModel, params)
    logdensity = AdvancedMH.logdensity(model, params)
    return transition(sampler, model, params, logdensity)
end
function transition(sampler::MHSampler, model::DensityModel, params, logdensity::Real)
    return Transition(params, logdensity)
end

<<<<<<< HEAD
transition(sampler, model, params) = transition(model, params)
transition(model, params) = Transition(model, params)

# Called to update proposal when the first sample is drawn
trackstep!(proposal::Proposal, params) = nothing
trackstep!(proposal::AbstractArray, params) = foreach(trackstep!, proposal, params)
trackstep!(proposal::NamedTuple, params) = foreach(trackstep!, proposal, params)

# Called to update proposal when a new step is performed
# The last argument determines if the step is an acceptance step
trackstep!(proposal::Proposal, params, 
           ::Union{Val{true}, Val{false}}) = nothing

trackstep!(proposal::AbstractArray, params, accept::Union{Val{true},Val{false}}) = 
           foreach((prop, par) -> trackstep!(prop, par, accept), proposal, params)

trackstep!(proposal::NamedTuple, params, accept::Union{Val{true},Val{false}}) = 
           foreach((prop, par) -> trackstep!(prop, par, accept), proposal, params)

=======
>>>>>>> 9b3ac5a8
# Define the first sampling step.
# Return a 2-tuple consisting of the initial sample and the initial state.
# In this case they are identical.
function AbstractMCMC.step(
    rng::Random.AbstractRNG,
    model::DensityModel,
    sampler::MHSampler;
    init_params=nothing,
    kwargs...
)
<<<<<<< HEAD
    if init_params === nothing
        transition = propose(rng, spl, model)
    else
        transition = AdvancedMH.transition(spl, model, init_params)
    end

    trackstep!(spl.proposal, transition.params)
=======
    params = init_params === nothing ? propose(rng, sampler, model) : init_params
    transition = AdvancedMH.transition(sampler, model, params)
>>>>>>> 9b3ac5a8
    return transition, transition
end

# Define the other sampling steps.
# Return a 2-tuple consisting of the next sample and the the next state.
# In this case they are identical, and either a new proposal (if accepted)
# or the previous proposal (if not accepted).
function AbstractMCMC.step(
    rng::Random.AbstractRNG,
    model::DensityModel,
    sampler::MHSampler,
    transition_prev::AbstractTransition;
    kwargs...
)
    # Generate a new proposal.
    candidate = propose(rng, sampler, model, transition_prev)

    # Calculate the log acceptance probability and the log density of the candidate.
    logdensity_candidate = logdensity(model, candidate)
    logα = logdensity_candidate - logdensity(model, transition_prev) +
        logratio_proposal_density(sampler, transition_prev, candidate)

    # Decide whether to return the previous params or the new one.
<<<<<<< HEAD
    if -Random.randexp(rng) < logα
        trackstep!(spl.proposal, params.params, Val(true))
        return params, params
    else
        trackstep!(spl.proposal, params_prev.params, Val(false))
        return params_prev, params_prev
=======
    transition = if -Random.randexp(rng) < logα
        AdvancedMH.transition(sampler, model, candidate, logdensity_candidate)
    else
        transition_prev
>>>>>>> 9b3ac5a8
    end

    return transition, transition
end

function logratio_proposal_density(
    sampler::MetropolisHastings, transition_prev::AbstractTransition, candidate
)
    return logratio_proposal_density(sampler.proposal, transition_prev.params, candidate)
end<|MERGE_RESOLUTION|>--- conflicted
+++ resolved
@@ -68,28 +68,6 @@
     return Transition(params, logdensity)
 end
 
-<<<<<<< HEAD
-transition(sampler, model, params) = transition(model, params)
-transition(model, params) = Transition(model, params)
-
-# Called to update proposal when the first sample is drawn
-trackstep!(proposal::Proposal, params) = nothing
-trackstep!(proposal::AbstractArray, params) = foreach(trackstep!, proposal, params)
-trackstep!(proposal::NamedTuple, params) = foreach(trackstep!, proposal, params)
-
-# Called to update proposal when a new step is performed
-# The last argument determines if the step is an acceptance step
-trackstep!(proposal::Proposal, params, 
-           ::Union{Val{true}, Val{false}}) = nothing
-
-trackstep!(proposal::AbstractArray, params, accept::Union{Val{true},Val{false}}) = 
-           foreach((prop, par) -> trackstep!(prop, par, accept), proposal, params)
-
-trackstep!(proposal::NamedTuple, params, accept::Union{Val{true},Val{false}}) = 
-           foreach((prop, par) -> trackstep!(prop, par, accept), proposal, params)
-
-=======
->>>>>>> 9b3ac5a8
 # Define the first sampling step.
 # Return a 2-tuple consisting of the initial sample and the initial state.
 # In this case they are identical.
@@ -100,18 +78,8 @@
     init_params=nothing,
     kwargs...
 )
-<<<<<<< HEAD
-    if init_params === nothing
-        transition = propose(rng, spl, model)
-    else
-        transition = AdvancedMH.transition(spl, model, init_params)
-    end
-
-    trackstep!(spl.proposal, transition.params)
-=======
     params = init_params === nothing ? propose(rng, sampler, model) : init_params
     transition = AdvancedMH.transition(sampler, model, params)
->>>>>>> 9b3ac5a8
     return transition, transition
 end
 
@@ -135,19 +103,10 @@
         logratio_proposal_density(sampler, transition_prev, candidate)
 
     # Decide whether to return the previous params or the new one.
-<<<<<<< HEAD
-    if -Random.randexp(rng) < logα
-        trackstep!(spl.proposal, params.params, Val(true))
-        return params, params
-    else
-        trackstep!(spl.proposal, params_prev.params, Val(false))
-        return params_prev, params_prev
-=======
     transition = if -Random.randexp(rng) < logα
         AdvancedMH.transition(sampler, model, candidate, logdensity_candidate)
     else
         transition_prev
->>>>>>> 9b3ac5a8
     end
 
     return transition, transition
