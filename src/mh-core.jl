--- conflicted
+++ resolved
@@ -80,13 +80,8 @@
     initial_params=nothing,
     kwargs...
 )
-<<<<<<< HEAD
     params = init_params === nothing ? propose(rng, sampler, model) : init_params
     transition = AdvancedMH.transition(sampler, model, params, false)
-=======
-    params = initial_params === nothing ? propose(rng, sampler, model) : initial_params
-    transition = AdvancedMH.transition(sampler, model, params)
->>>>>>> 3749df00
     return transition, transition
 end
 
